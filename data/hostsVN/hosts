--- conflicted
+++ resolved
@@ -1,13 +1,7 @@
 # Title: hostsVN
-<<<<<<< HEAD
 # Last modified: 07 Aug 2023 22:40 UTC+7
 # Version: 2308072240
 # Blocked: 1,798 domains
-=======
-# Last modified: 28 Aug 2023 13:44 UTC+7
-# Version: 2308281344
-# Blocked: 1,802 domains
->>>>>>> 85cc9dff
 # Only include advertisers in Vietnam
 # Homepage: https://bigdargon.github.io/hostsVN/
 # GitHub: https://github.com/bigdargon/hostsVN

#!/usr/bin/env python3

# Script originally written by Ben Limmer
# https://github.com/l1m5
#
# Modified by Zaur Molotnikov
# https://github.com/qutorial/hosts 
#
# This simple Python script will combine all the host files you provide
# as sources into one, unique host file to keep you internet browsing happy.

import os
import platform
import re
import string
import subprocess
import sys
import tempfile
import urllib
from urllib import request

# Project Settings
BASEDIR_PATH = os.path.dirname(os.path.realpath(__file__))
DATA_PATH = os.path.join(BASEDIR_PATH, 'data')
DATA_FILENAMES = 'hosts'
UPDATE_URL_FILENAME = 'update.info'
SOURCES = os.listdir(DATA_PATH)
README_TEMPLATE = os.path.join(BASEDIR_PATH, 'readme_template.md')
README_FILE = os.path.join(BASEDIR_PATH, 'readme.md')
#0.0.0.0 works in the same way but is more confusing
TARGET_HOST = '127.0.0.1'

# Exclusions
EXCLUSION_PATTERN = '([a-zA-Z\d-]+\.){0,}' #append domain the end

# Common domains to exclude
COMMON_EXCLUSIONS = ['hulu.com']

# Global vars
exclusionRegexs = []
numberOfRules = 0

def main():
	promptForUpdate()
	promptForExclusions()
	mergeFile = createInitialFile()
	finalFile = removeDups(mergeFile)
	finalizeFile(finalFile)
	updateReadme(numberOfRules)
	printSuccess('Success! Your shiny new hosts file has been prepared.\nIt contains ' + "{:,}".format( numberOfRules ) + ' unique entries.')

	promptForMove(finalFile)

# Prompt the User
def promptForUpdate():
	response = query_yes_no("Do you want to update all data sources?")
	if (response == "yes"):
		updateAllSources()
	else:
		print ('OK, we\'ll stick with what we\'ve  got locally.')

def promptForExclusions():
	response = query_yes_no("Do you want to exclude any domains?\n" +
							"For example, hulu.com video streaming must be able to access " +
							"its tracking and ad servers in order to play video.", default="no")
	if (response == "yes"):
		displayExclusionOptions()
	else:
		print ('OK, we won\'t exclude any domains.')

def promptForMoreCustomExclusions():
	response = query_yes_no("Do you have more domains you want to enter?")
	if (response == "yes"):
		return True
	else:
		return False

def promptForMove(finalFile):
  response = query_yes_no("Do you want to replace your existing hosts file with the newly generated file?")
  if (response == "yes"):
    moveHostsFileIntoPlace(finalFile)
  else:
    return False
# End Prompt the User

# Exclusion logic
def displayExclusionOptions():
	for exclusionOption in COMMON_EXCLUSIONS:
		response = query_yes_no("Do you want to exclude the domain " + exclusionOption + " ?")
		if (response == "yes"):
			excludeDomain(exclusionOption)
		else:
			continue
	response = query_yes_no("Do you want to exclude any other domains?")
	if (response == "yes"):
		gatherCustomExclusions()

def gatherCustomExclusions():
	while True:
		domainFromUser = raw_input("Enter the domain you want to exclude (e.g. facebook.com): ")
		if (isValidDomainFormat(domainFromUser)):
			excludeDomain(domainFromUser)
		if (promptForMoreCustomExclusions() == False):
			return

def excludeDomain(domain):
	exclusionRegexs.append(re.compile(EXCLUSION_PATTERN + domain))

def matchesExclusions(strippedRule):
	strippedDomain = strippedRule.split()[1]
	for exclusionRegex in exclusionRegexs:
		if exclusionRegex.search(strippedDomain):
			return True
	return False
# End Exclusion Logic

# Update Logic
def updateAllSources():
	for source in SOURCES:
		updateURL = getUpdateURLFromFile(source)
		if (updateURL == None):
			continue;
		print ('Updating source ' + source + ' from ' + updateURL)
		updatedFile =  urllib.request.urlopen(updateURL)

		updatedFile = updatedFile.read().decode("UTF-8")		
		updatedFile = updatedFile.replace('\r', '') #get rid of carriage-return symbols

		dataFile   = open(os.path.join(DATA_PATH, source, DATA_FILENAMES), 'w')
		dataFile.write(updatedFile)
		dataFile.close()

def getUpdateURLFromFile(source):
	pathToUpdateFile = os.path.join(DATA_PATH, source, UPDATE_URL_FILENAME)
	if os.path.exists(pathToUpdateFile):
		updateFile = open(pathToUpdateFile, 'r')
		retURL = updateFile.readline().strip()
		updateFile.close()
	else:
		retURL = None
		printFailure('Warning: Can\'t find the update file for source ' + source + '\n' +
					 'Make sure that there\'s a file at ' + pathToUpdateFile)
	return retURL
# End Update Logic

# File Logic
def createInitialFile():
	mergeFile = tempfile.NamedTemporaryFile()	
	for source in SOURCES:
		curFile = open(os.path.join(DATA_PATH, source, DATA_FILENAMES), 'r')
		mergeFile.write(bytes('\n# Begin ' + source + '\n', 'UTF-8'))
		mergeFile.write(bytes(curFile.read(), 'UTF-8'))
		mergeFile.write(bytes('\n# End ' + source + '\n', 'UTF-8'))
	return mergeFile

def removeDups(mergeFile):
	global numberOfRules

	finalFile = open(os.path.join(BASEDIR_PATH, 'hosts'), 'r+')
	mergeFile.seek(0) # reset file pointer

	hostnames = set()
	hostnames.add("localhost")
	for line in mergeFile.readlines():
		line = line.decode("UTF-8")
		# Comments and empty lines
		if line[0] == '#' or re.match(r'^\s*$', line[0]):
			finalFile.write(line) #maintain the comments for readability
			continue
		strippedRule = stripRule(line) #strip comments
		if matchesExclusions(strippedRule):
			continue
		hostname, normalizedRule = normalizeRule(strippedRule) # normalize rule

		if normalizedRule and (hostname not in hostnames):
			finalFile.write(normalizedRule)
			hostnames.add(hostname)
			numberOfRules += 1

	mergeFile.close()

	return finalFile

def normalizeRule(rule):
	result = re.search(r'^[ \t]*(\d+\.\d+\.\d+\.\d+)\s+([\w\.-]+)(.*)',rule)
	if result:
		target, hostname, suffix = result.groups()
<<<<<<< HEAD
		hostname = hostname.lower() # explicitly lowercase hostname
		if suffix is not '':
			# add suffix as comment only, not as a separate host
			return hostname, "%s %s #%s\n" % (TARGET_HOST, hostname, suffix)
		else:
			return hostname, "%s %s\n" % (TARGET_HOST, hostname)
	print '==>%s<==' % rule
=======
		if len(suffix) > 0:
                        print("Ignoring a suffix : ", suffix, " in a rule ", rule);
		hostname = hostname.lower() # explicitly lowercase hostname
		return hostname, "%s %s\n" % (TARGET_HOST, hostname)
	print ('Non-standard rule is passed: ', rule)
>>>>>>> 55a87c0a
	return None, None

def finalizeFile(finalFile):	
	writeOpeningHeader(finalFile)
	finalFile.close()

# Some sources put comments around their rules, for accuracy we need to strip them
# the comments are preserved in the output hosts file
def stripRule(line):
	splitLine = line.split()
	if (len(splitLine) < 2) :
		printFailure('A line in the hostfile is going to cause problems because it is nonstandard\n' +
					 'The line reads ' + str(line) + ' please check your data files. Maybe you have a comment without a #?')
		sys.exit()
	return splitLine[0] + ' ' + splitLine[1]

def writeOpeningHeader(finalFile):
	global numberOfRules
	finalFile.seek(0) #reset file pointer
	fileContents = finalFile.read(); #save content
	finalFile.seek(0) #write at the top
	finalFile.write('# This file is a merged collection of hosts from reputable sources,\n')
	finalFile.write('# with a dash of crowd sourcing via Github\n#\n')
	finalFile.write('# Project home page: https://github.com/StevenBlack/hosts\n#\n')
	finalFile.write('# Current sources:\n')
	for source in SOURCES:
		finalFile.write('#    ' + source + '\n')
	finalFile.write('#\n')
	finalFile.write('# Merging these sources produced ' + "{:,}".format( numberOfRules ) + ' unique entries\n')
	finalFile.write('# ===============================================================\n')
	finalFile.write('\n')
	finalFile.write('127.0.0.1 localhost\n')
	finalFile.write('\n')
	
	preamble = os.path.join(BASEDIR_PATH, "preamble.txt");
	if os.path.isfile(preamble):
		with open(preamble, "r") as f:
			finalFile.write(f.read());
	
	finalFile.write(fileContents)

def updateReadme(numberOfRules):
	with open(README_FILE, "wt") as out:
		for line in open(README_TEMPLATE):
			out.write(line.replace('@NUM_ENTRIES@', "{:,}".format( numberOfRules )))

def moveHostsFileIntoPlace(finalFile):
	if (os.name == 'posix'):
		print ('Moving the file requires administrative privileges. You might need to enter your password.')
		if(subprocess.call(["/usr/bin/sudo", "cp", os.path.abspath(finalFile.name), "/etc/hosts"])):
			printFailure("Moving the file failed.")
		print ('Flushing the DNS Cache to utilize new hosts file...')
		if (platform.system() == 'Darwin'):
			if(subprocess.call(["/usr/bin/sudo", "killall", "-HUP", "mDNSResponder"])):
				printFailure("Flushing the DNS Cache failed.")
		else:
			if os.path.isfile("/etc/rc.d/init.d/nscd"):
				if(subprocess.call(["/usr/bin/sudo", "/etc/rc.d/init.d/nscd", "restart"])):
					printFailure("Flushing the DNS Cache failed.")
			else:
				print("Flushing seems to happen automatically on this system")
	elif (os.name == 'nt'):
		print ('Automatically moving the hosts file in place is not yet supported.')
		print ('Please move the generated file to %SystemRoot%\system32\drivers\etc\hosts')

# End File Logic

# Helper Functions
## {{{ http://code.activestate.com/recipes/577058/ (r2)
def query_yes_no(question, default="yes"):
    """Ask a yes/no question via raw_input() and return their answer.

    "question" is a string that is presented to the user.
    "default" is the presumed answer if the user just hits <Enter>.
        It must be "yes" (the default), "no" or None (meaning
        an answer is required of the user).

    The "answer" return value is one of "yes" or "no".
    """
    valid = {"yes":"yes",   "y":"yes",  "ye":"yes",
             "no":"no",     "n":"no"}
    if default == None:
        prompt = " [y/n] "
    elif default == "yes":
        prompt = " [Y/n] "
    elif default == "no":
        prompt = " [y/N] "
    else:
        raise ValueError("invalid default answer: '%s'" % default)

    while 1:
        sys.stdout.write(colorize(question, colors.PROMPT) + prompt)
        choice = input().lower()
        if default is not None and choice == '':
            return default
        elif choice in valid.keys():
            return valid[choice]
        else:
            printFailure("Please respond with 'yes' or 'no' "\
                             "(or 'y' or 'n').\n")
## end of http://code.activestate.com/recipes/577058/ }}}

def isValidDomainFormat(domain):
	if (domain == ''):
		print ("You didn\'t enter a domain. Try again.")
		return False
	domainRegex = re.compile("www\d{0,3}[.]|https?")
	if (domainRegex.match(domain)):
		print ("The domain " + domain + " is not valid. Do not include www.domain.com or http(s)://domain.com. Try again.")
		return False
	else:
		return True

# Colors
class colors:
    PROMPT 	= '\033[94m'
    SUCCESS = '\033[92m'
    FAIL 	= '\033[91m'
    ENDC 	= '\033[0m'

def colorize(text, color):
	return color + text + colors.ENDC

def printSuccess(text):
	print (colorize(text, colors.SUCCESS))

def printFailure(text):
	print (colorize(text, colors.FAIL))
# End Helper Functions

if __name__ == "__main__":
	main()<|MERGE_RESOLUTION|>--- conflicted
+++ resolved
@@ -185,24 +185,15 @@
 	result = re.search(r'^[ \t]*(\d+\.\d+\.\d+\.\d+)\s+([\w\.-]+)(.*)',rule)
 	if result:
 		target, hostname, suffix = result.groups()
-<<<<<<< HEAD
-		hostname = hostname.lower() # explicitly lowercase hostname
-		if suffix is not '':
-			# add suffix as comment only, not as a separate host
-			return hostname, "%s %s #%s\n" % (TARGET_HOST, hostname, suffix)
-		else:
-			return hostname, "%s %s\n" % (TARGET_HOST, hostname)
-	print '==>%s<==' % rule
-=======
 		if len(suffix) > 0:
                         print("Ignoring a suffix : ", suffix, " in a rule ", rule);
 		hostname = hostname.lower() # explicitly lowercase hostname
 		return hostname, "%s %s\n" % (TARGET_HOST, hostname)
 	print ('Non-standard rule is passed: ', rule)
->>>>>>> 55a87c0a
+			return hostname, "%s %s\n" % (TARGET_HOST, hostname)
 	return None, None
 
-def finalizeFile(finalFile):	
+def finalizeFile(finalFile):
 	writeOpeningHeader(finalFile)
 	finalFile.close()
 
